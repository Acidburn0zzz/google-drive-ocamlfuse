open GapiUtils.Infix
open GapiLens.Infix

let application_name = "google-drive-ocamlfuse"
<<<<<<< HEAD
let version = "0.4.9"
=======
let version = "0.5"
>>>>>>> edc24e35

module ConflictResolutionStrategy =
struct
  type t =
      Client
    | Server

  let to_string = function
      Client -> "client"
    | Server -> "server"

  let of_string = function
      "client" -> Client
    | "server" -> Server
    | s -> failwith ("Unsupported conflict resolution strategy: " ^ s)

end

type t = {
  (* Debug mode *)
  debug : bool;
  (* Number of seconds metadata should be cached. *)
  metadata_cache_time : int;
  (* Specifies whether local filesystem is mounted read-only. *)
  read_only : bool;
  (* umask mount option *)
  umask : int;
  (* Sqlite3 busy handler timeout in milliseconds *)
  sqlite3_busy_timeout : int;
  (* Specifies whether to download also Google Docs *)
  download_docs : bool;
  (* Text documents export format *)
  document_format : string;
  (* Drawings export format *)
  drawing_format : string;
  (* Forms export format *)
  form_format : string;
  (* Presentations export format *)
  presentation_format : string;
  (* Spreadsheets export format *)
  spreadsheet_format : string;
  (* OAuth2 Client ID *)
  client_id : string;
  (* OAuth2 Client secret *)
  client_secret : string;
  (* OAuth2 verification code *)
  verification_code : string;
  (* Conflict resolution strategy:
   * - client: (in case of conflict) always update server (client side wins)
   * - server: (in case of conflict) always maintain server version (server side
   * wins) *)
  conflict_resolution : ConflictResolutionStrategy.t;
  (* Specifies whether to keep files with duplicated names (no overwrite) *)
  keep_duplicates : bool;
  (* Specifies whether to put file extension to Google Docs *)
  docs_file_extension : bool;
  (* Maximum cache size in megabytes *)
  max_cache_size_mb : int;
}

let debug = {
  GapiLens.get = (fun x -> x.debug);
  GapiLens.set = (fun v x -> { x with debug = v })
}
let metadata_cache_time = {
  GapiLens.get = (fun x -> x.metadata_cache_time);
  GapiLens.set = (fun v x -> { x with metadata_cache_time = v })
}
let read_only = {
  GapiLens.get = (fun x -> x.read_only);
  GapiLens.set = (fun v x -> { x with read_only = v })
}
let umask = {
  GapiLens.get = (fun x -> x.umask);
  GapiLens.set = (fun v x -> { x with umask = v })
}
let sqlite3_busy_timeout = {
  GapiLens.get = (fun x -> x.sqlite3_busy_timeout);
  GapiLens.set = (fun v x -> { x with sqlite3_busy_timeout = v })
}
let download_docs = {
  GapiLens.get = (fun x -> x.download_docs);
  GapiLens.set = (fun v x -> { x with download_docs = v })
}
let document_format = {
  GapiLens.get = (fun x -> x.document_format);
  GapiLens.set = (fun v x -> { x with document_format = v })
}
let drawing_format = {
  GapiLens.get = (fun x -> x.drawing_format);
  GapiLens.set = (fun v x -> { x with drawing_format = v })
}
let form_format = {
  GapiLens.get = (fun x -> x.form_format);
  GapiLens.set = (fun v x -> { x with form_format = v })
}
let presentation_format = {
  GapiLens.get = (fun x -> x.presentation_format);
  GapiLens.set = (fun v x -> { x with presentation_format = v })
}
let spreadsheet_format = {
  GapiLens.get = (fun x -> x.spreadsheet_format);
  GapiLens.set = (fun v x -> { x with spreadsheet_format = v })
}
let client_id = {
  GapiLens.get = (fun x -> x.client_id);
  GapiLens.set = (fun v x -> { x with client_id = v })
}
let client_secret = {
  GapiLens.get = (fun x -> x.client_secret);
  GapiLens.set = (fun v x -> { x with client_secret = v })
}
let verification_code = {
  GapiLens.get = (fun x -> x.verification_code);
  GapiLens.set = (fun v x -> { x with verification_code = v })
}
let conflict_resolution = {
  GapiLens.get = (fun x -> x.conflict_resolution);
  GapiLens.set = (fun v x -> { x with conflict_resolution = v })
}
let keep_duplicates = {
  GapiLens.get = (fun x -> x.keep_duplicates);
  GapiLens.set = (fun v x -> { x with keep_duplicates = v })
}
let docs_file_extension = {
  GapiLens.get = (fun x -> x.docs_file_extension);
  GapiLens.set = (fun v x -> { x with docs_file_extension = v })
}
let max_cache_size_mb = {
  GapiLens.get = (fun x -> x.max_cache_size_mb);
  GapiLens.set = (fun v x -> { x with max_cache_size_mb = v })
}

let umask =
  let prev_umask = Unix.umask 0 in
  let _ = Unix.umask prev_umask in
    prev_umask

let default = {
  debug = false;
  metadata_cache_time = 60;
  read_only = false;
  umask;
  sqlite3_busy_timeout = 500;
  download_docs = true;
  document_format = "odt";
  drawing_format = "png";
  form_format = "ods";
  presentation_format = "pdf";
  spreadsheet_format = "ods";
  client_id = "";
  client_secret = "";
  verification_code = "";
  conflict_resolution = ConflictResolutionStrategy.Server;
  keep_duplicates = false;
  docs_file_extension = true;
  max_cache_size_mb = 512;
}

let default_debug = {
  debug = true;
  metadata_cache_time = 60;
  read_only = false;
  umask;
  sqlite3_busy_timeout = 500;
  download_docs = true;
  document_format = "odt";
  drawing_format = "png";
  form_format = "ods";
  presentation_format = "pdf";
  spreadsheet_format = "ods";
  client_id = "";
  client_secret = "";
  verification_code = "";
  conflict_resolution = ConflictResolutionStrategy.Server;
  keep_duplicates = false;
  docs_file_extension = true;
  max_cache_size_mb = 512;
}

let of_table table =
  let get k = Utils.get_from_string_table table k in
    { debug = get "debug" bool_of_string default.debug;
      metadata_cache_time =
        get "metadata_cache_time" int_of_string default.metadata_cache_time;
      read_only = get "read_only" bool_of_string default.read_only;
      umask = get "umask" int_of_string default.umask;
      sqlite3_busy_timeout =
        get "sqlite3_busy_timeout" int_of_string default.sqlite3_busy_timeout;
      download_docs =
        get "download_docs" bool_of_string default.download_docs;
      document_format =
        get "document_format" Std.identity default.document_format;
      drawing_format =
        get "drawing_format" Std.identity default.drawing_format;
      form_format =
        get "form_format" Std.identity default.form_format;
      presentation_format =
        get "presentation_format" Std.identity default.presentation_format;
      spreadsheet_format =
        get "spreadsheet_format" Std.identity default.spreadsheet_format;
      client_id = get "client_id" Std.identity default.client_id;
      client_secret = get "client_secret" Std.identity default.client_secret;
      verification_code =
        get "verification_code" Std.identity default.verification_code;
      conflict_resolution =
        get "conflict_resolution" ConflictResolutionStrategy.of_string
          default.conflict_resolution;
      keep_duplicates =
        get "keep_duplicates" bool_of_string default.keep_duplicates;
      docs_file_extension =
        get "docs_file_extension" bool_of_string default.docs_file_extension;
      max_cache_size_mb =
        get "max_cache_size_mb" int_of_string default.max_cache_size_mb;
    }

let to_table data =
  let table = Hashtbl.create 16 in
  let add = Hashtbl.add table in
    add "debug" (data.debug |> string_of_bool);
    add "metadata_cache_time" (data.metadata_cache_time |> string_of_int);
    add "read_only" (data.read_only |> string_of_bool);
    add "umask" (data.umask |> Printf.sprintf "0o%03o");
    add "sqlite3_busy_timeout" (data.sqlite3_busy_timeout |> string_of_int);
    add "download_docs" (data.download_docs |> string_of_bool);
    add "document_format" data.document_format;
    add "drawing_format" data.drawing_format;
    add "form_format" data.form_format;
    add "presentation_format" data.presentation_format;
    add "spreadsheet_format" data.spreadsheet_format;
    add "client_id" data.client_id;
    add "client_secret" data.client_secret;
    add "verification_code" data.verification_code;
    add "conflict_resolution"
      (data.conflict_resolution |> ConflictResolutionStrategy.to_string);
    add "keep_duplicates" (data.keep_duplicates |> string_of_bool);
    add "docs_file_extension" (data.docs_file_extension |> string_of_bool);
    add "max_cache_size_mb" (data.max_cache_size_mb |> string_of_int);
    table

let debug_print out_ch start_time curl info_type info =
  let time = Unix.gettimeofday () in
  let timestamp = time -. start_time in
  let nl =
    if String.length info > 0 &&
       info.[String.length info - 1] = '\n' then ""
    else "\n"
  in
    Printf.fprintf out_ch "[%f] curl: %s: %s%s%!"
      timestamp
      (GapiCurl.string_of_curl_info_type info_type)
      info
      nl

let create_gapi_config config app_dir =
  let gapi_config =
    if config.debug then
      let out_ch = open_out (app_dir |. AppDir.curl_log_path) in
      let debug_function = debug_print out_ch (Unix.gettimeofday ()) in
        GapiConfig.default_debug
        |> GapiConfig.debug ^= Some (GapiConfig.Custom debug_function)
    else
      GapiConfig.default
  in
    gapi_config
    |> GapiConfig.application_name ^= application_name ^ " (" ^ version ^ ")"
    (* If client_id and client_secret are not set, the authorization will
     * be handled by the GAE proxy *)
    |> GapiConfig.auth ^= GapiConfig.OAuth2
                            { GapiConfig.client_id = config.client_id;
                              client_secret = config.client_secret }
<|MERGE_RESOLUTION|>--- conflicted
+++ resolved
@@ -2,11 +2,7 @@
 open GapiLens.Infix
 
 let application_name = "google-drive-ocamlfuse"
-<<<<<<< HEAD
-let version = "0.4.9"
-=======
 let version = "0.5"
->>>>>>> edc24e35
 
 module ConflictResolutionStrategy =
 struct
