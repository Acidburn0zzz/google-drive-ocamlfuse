--- conflicted
+++ resolved
@@ -2,11 +2,7 @@
 open GapiLens.Infix
 
 let application_name = "google-drive-ocamlfuse"
-<<<<<<< HEAD
-let version = "0.6.0"
-=======
 let version = "0.5.24"
->>>>>>> a4c4b66f
 
 module ConflictResolutionStrategy =
 struct
