--- conflicted
+++ resolved
@@ -247,7 +247,6 @@
           else resource.Cache.Resource.path
       | None -> resource.Cache.Resource.path
   in
-<<<<<<< HEAD
   { resource with
         Cache.Resource.etag = Some file.File.etag;
         remote_id = Some file.File.id;
@@ -267,6 +266,7 @@
         file_size = Some file.File.fileSize;
         editable = Some file.File.editable;
         trashed = Some file.File.labels.File.Labels.trashed;
+        alternate_link = Some file.File.alternateLink;
         change_id = largest_change_id;
         last_update = Unix.gettimeofday ();
         path;
@@ -275,36 +275,6 @@
             Cache.Resource.State.Restricted
           else Option.default resource.Cache.Resource.state state;
   }
-=======
-    { resource with
-          Cache.Resource.etag = Some file.File.etag;
-          remote_id = Some file.File.id;
-          title = Some file.File.title;
-          mime_type = Some file.File.mimeType;
-          created_date = Some (Netdate.since_epoch file.File.createdDate);
-          modified_date = Some (Netdate.since_epoch file.File.modifiedDate);
-          last_viewed_by_me_date =
-            Some (Netdate.since_epoch file.File.lastViewedByMeDate);
-          parent_remote_ids =
-            Some (Cache.Resource.render_parent_remote_ids file.File.parents);
-          download_url = Some file.File.downloadUrl;
-          export_links =
-            Some (Cache.Resource.render_export_links file.File.exportLinks);
-          file_extension = Some file.File.fileExtension;
-          md5_checksum = Some file.File.md5Checksum;
-          file_size = Some file.File.fileSize;
-          editable = Some file.File.editable;
-          trashed = Some file.File.labels.File.Labels.trashed;
-          alternate_link = Some file.File.alternateLink;
-          change_id = largest_change_id;
-          last_update = Unix.gettimeofday ();
-          path;
-          state =
-            if file.File.labels.File.Labels.restricted then
-              Cache.Resource.State.Restricted
-            else Option.default resource.Cache.Resource.state state;
-    }
->>>>>>> 821c85a2
 
 let get_parent_resource_ids file =
   List.map
@@ -767,23 +737,40 @@
     end;
   end else false
 
+let with_retry f resource =
+  let rec loop n =
+    with_try
+      (f resource)
+      (function
+           Resource_busy as e ->
+             if n > 4 then throw e
+             else begin
+               GapiUtils.wait_exponential_backoff n;
+               let n' = n + 1 in
+               Utils.log_message
+                 "Retry (%d) downloading resource (id=%Ld)...%!"
+                 n' resource.Cache.Resource.id;
+               loop n'
+             end
+         | e -> throw e)
+  in
+    loop 0
+
+let get_export_link fmt resource =
+  let mime_type = Cache.Resource.mime_type_of_format fmt in
+  let export_links =
+    Option.map_default
+      Cache.Resource.parse_export_links
+      []
+      resource.Cache.Resource.export_links
+  in
+  List.fold_left
+    (fun accu (m, l) ->
+       if m = mime_type then l else accu)
+    ""
+    export_links
+
 let get_resource_size resource =
-  (* TODO: refactor *)
-  let get_export_link fmt =
-    let mime_type = Cache.Resource.mime_type_of_format fmt in
-    let export_links =
-      Option.map_default
-        Cache.Resource.parse_export_links
-        []
-        resource.Cache.Resource.export_links
-    in
-      List.fold_left
-        (fun accu (m, l) ->
-           if m = mime_type then l else accu)
-        ""
-        export_links
-  in
-
   let get_content_length headers =
     List.fold_left
       (fun u h ->
@@ -791,7 +778,8 @@
              GapiCore.Header.ContentLength value -> Some (Int64.of_string value)
            | _ -> u)
       None
-      headers in
+      headers
+  in
 
   let context = Context.get_ctx () in
   Utils.log_message "Getting resource size (id=%Ld)...%!"
@@ -800,7 +788,7 @@
     if Cache.Resource.is_document resource then
       let config = context |. Context.config_lens in
       let fmt = Cache.Resource.get_format resource config in
-        get_export_link fmt
+        get_export_link fmt resource
     else
       Option.default "" resource.Cache.Resource.download_url in
   begin if download_link <> "" then
@@ -825,42 +813,7 @@
     (Option.default 0L content_length);
   SessionM.return content_length
 
-(* TODO: refactor *)
-let get_resource_size_with_retry resource =
-  let rec loop n =
-    with_try
-      (get_resource_size resource)
-      (function
-           Resource_busy as e ->
-             if n > 4 then throw e
-             else begin
-               GapiUtils.wait_exponential_backoff n;
-               let n' = n + 1 in
-               Utils.log_message
-                 "Retry (%d) downloading resource (id=%Ld)...%!"
-                 n' resource.Cache.Resource.id;
-               loop n'
-             end
-         | e -> throw e)
-  in
-    loop 0
-
 let download_resource resource =
-  let get_export_link fmt =
-    let mime_type = Cache.Resource.mime_type_of_format fmt in
-    let export_links =
-      Option.map_default
-        Cache.Resource.parse_export_links
-        []
-        resource.Cache.Resource.export_links
-    in
-      List.fold_left
-        (fun accu (m, l) ->
-           if m = mime_type then l else accu)
-        ""
-        export_links
-  in
-
   let context = Context.get_ctx () in
   let cache = context.Context.cache in
   let config = context |. Context.config_lens in
@@ -888,7 +841,7 @@
       if Cache.Resource.is_document resource then
         let fmt = Cache.Resource.get_format resource config in
         if fmt = "desktop" then ""
-        else get_export_link fmt
+        else get_export_link fmt resource
       else
         Option.default "" resource.Cache.Resource.download_url in
     begin if download_link <> "" then
@@ -940,25 +893,6 @@
         end >>
         SessionM.return content_path
 
-let download_resource_with_retry resource =
-  let rec loop n =
-    with_try
-      (download_resource resource)
-      (function
-           Resource_busy as e ->
-             if n > 4 then throw e
-             else begin
-               GapiUtils.wait_exponential_backoff n;
-               let n' = n + 1 in
-               Utils.log_message
-                 "Retry (%d) downloading resource (id=%Ld)...%!"
-                 n' resource.Cache.Resource.id;
-               loop n'
-             end
-         | e -> throw e)
-  in
-    loop 0
-
 let is_filesystem_read_only () =
   Context.get_ctx () |. Context.config_lens |. Config.read_only
 
@@ -980,7 +914,7 @@
         config.Config.download_docs &&
         resource.Cache.Resource.file_size = Some 0L then begin
       with_try
-        (get_resource_size_with_retry resource)
+        (with_retry get_resource_size resource)
         (function
              File_not_found -> SessionM.return None
            | e -> throw e) >>= fun file_size ->
@@ -1280,7 +1214,7 @@
     
   let request_resource =
     get_resource path_in_cache trashed >>= fun resource ->
-    download_resource_with_retry resource
+    with_retry download_resource resource
   in
 
   let content_path = do_request request_resource |> fst in
@@ -1299,7 +1233,7 @@
   let cache = context.Context.cache in
   let write_to_resource =
     get_resource path_in_cache trashed >>= fun resource ->
-    download_resource_with_retry resource >>= fun content_path ->
+    with_retry download_resource resource >>= fun content_path ->
     Utils.log_message "Writing local file (path=%s,trashed=%b)...%!"
       path_in_cache trashed;
     let bytes =
