--- conflicted
+++ resolved
@@ -738,23 +738,33 @@
   end else false
 
 let with_retry f resource =
-  let rec loop n =
+  let rec loop res n =
     with_try
-      (f resource)
+      (f res)
       (function
            Resource_busy as e ->
              if n > 4 then throw e
              else begin
                GapiUtils.wait_exponential_backoff n;
+               let fileId = res.Cache.Resource.remote_id |> Option.get in
+               FilesResource.get
+                 ~std_params:file_std_params
+                 ~fileId >>= fun file ->
+               let refreshed_resource =
+                 update_resource_from_file
+                   ~state:Cache.Resource.State.ToDownload res file in
+               let context = Context.get_ctx () in
+               let cache = context.Context.cache in
+               update_cached_resource cache refreshed_resource;
                let n' = n + 1 in
                Utils.log_message
-                 "Retry (%d) downloading resource (id=%Ld)...%!"
+                 "Retry (%d) downloading resource (id=%Ld)...\n%!"
                  n' resource.Cache.Resource.id;
-               loop n'
+               loop refreshed_resource n'
              end
          | e -> throw e)
   in
-    loop 0
+    loop resource 0
 
 let is_desktop_format resource config =
   Cache.Resource.get_format resource config = "desktop"
@@ -910,38 +920,6 @@
         end >>
         SessionM.return content_path
 
-<<<<<<< HEAD
-=======
-let download_resource_with_retry resource =
-  let rec loop res n =
-    with_try
-      (download_resource res)
-      (function
-           Resource_busy as e ->
-             if n > 4 then throw e
-             else begin
-               GapiUtils.wait_exponential_backoff n;
-               let fileId = res.Cache.Resource.remote_id |> Option.get in
-               FilesResource.get
-                 ~std_params:file_std_params
-                 ~fileId >>= fun file ->
-               let refreshed_resource =
-                 update_resource_from_file
-                   ~state:Cache.Resource.State.ToDownload res file in
-               let context = Context.get_ctx () in
-               let cache = context.Context.cache in
-               update_cached_resource cache refreshed_resource;
-               let n' = n + 1 in
-               Utils.log_message
-                 "Retry (%d) downloading resource (id=%Ld)...\n%!"
-                 n' resource.Cache.Resource.id;
-               loop refreshed_resource n'
-             end
-         | e -> throw e)
-  in
-    loop resource 0
-
->>>>>>> 935b0232
 let is_filesystem_read_only () =
   Context.get_ctx () |. Context.config_lens |. Config.read_only
 
