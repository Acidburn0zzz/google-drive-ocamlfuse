opam-version: "1.2"
maintainer: "Alessandro Strada <alessandro.strada@gmail.com>"
authors: [ "Alessandro Strada" ]
license: "MIT"
homepage: "http://gdfuse.forge.ocamlcore.org/"
dev-repo: "https://github.com/astrada/google-drive-ocamlfuse.git"
bug-reports: "https://github.com/astrada/google-drive-ocamlfuse/issues"
build: [
  ["ocaml" "setup.ml" "-configure" "--prefix" prefix]
  ["ocaml" "setup.ml" "-build"]
<<<<<<< HEAD
=======
]
install: ["ocaml" "setup.ml" "-install"]
remove: [
  ["ocaml" "%{etc}%/google-drive-ocamlfuse/_oasis_remove_.ml"
    "%{etc}%/google-drive-ocamlfuse"]
>>>>>>> 508e8d81
]
install: ["ocaml" "setup.ml" "-install"]
depends: [
  "base-threads"
  "camlidl"
<<<<<<< HEAD
  "gapi-ocaml" {>= "0.2.14"}
=======
  "gapi-ocaml" {>= "0.2.10"}
>>>>>>> 508e8d81
  "ocamlfind"
  "ocamlfuse"
  "sqlite3"
]
available: [ ocaml-version >= "3.12.0" ]<|MERGE_RESOLUTION|>--- conflicted
+++ resolved
@@ -8,24 +8,16 @@
 build: [
   ["ocaml" "setup.ml" "-configure" "--prefix" prefix]
   ["ocaml" "setup.ml" "-build"]
-<<<<<<< HEAD
-=======
 ]
 install: ["ocaml" "setup.ml" "-install"]
 remove: [
   ["ocaml" "%{etc}%/google-drive-ocamlfuse/_oasis_remove_.ml"
     "%{etc}%/google-drive-ocamlfuse"]
->>>>>>> 508e8d81
 ]
-install: ["ocaml" "setup.ml" "-install"]
 depends: [
   "base-threads"
   "camlidl"
-<<<<<<< HEAD
   "gapi-ocaml" {>= "0.2.14"}
-=======
-  "gapi-ocaml" {>= "0.2.10"}
->>>>>>> 508e8d81
   "ocamlfind"
   "ocamlfuse"
   "sqlite3"
