OASISFormat: 0.4
OCamlVersion: >= 3.12.0
Name: google-drive-ocamlfuse
<<<<<<< HEAD
Version: 0.6.0
=======
Version: 0.5.24
>>>>>>> a4c4b66f
LicenseFile: LICENSE
License: MIT
BuildType: ocamlbuild (0.3)
Authors: Alessandro Strada
Maintainers: Alessandro Strada <alessandro.strada@gmail.com>
Copyrights: (C) 2012-2016 Alessandro Strada
Homepage: http://gdfuse.forge.ocamlcore.org/
BuildTools: ocamlbuild

Synopsis: A FUSE filesystem over Google Drive
Description:
  google-drive-ocamlfuse is a FUSE-based file system backed by Google Drive,
  written in OCaml.

# Executables
Executable "google-drive-ocamlfuse"
  Path: src
  MainIs: gdfuse.ml
  Install: true
  CompiledObject: best
  BuildDepends: gapi-ocaml (>= 0.2.10), Fuse, sqlite3, threads, camlidl

# VCS
SourceRepository head
  Type: git
  Location: https://github.com/astrada/google-drive-ocamlfuse.git
  Browser: https://github.com/astrada/google-drive-ocamlfuse
  Branch: master
<|MERGE_RESOLUTION|>--- conflicted
+++ resolved
@@ -1,11 +1,7 @@
 OASISFormat: 0.4
 OCamlVersion: >= 3.12.0
 Name: google-drive-ocamlfuse
-<<<<<<< HEAD
-Version: 0.6.0
-=======
 Version: 0.5.24
->>>>>>> a4c4b66f
 LicenseFile: LICENSE
 License: MIT
 BuildType: ocamlbuild (0.3)
